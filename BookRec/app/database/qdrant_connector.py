--- conflicted
+++ resolved
@@ -176,11 +176,6 @@
             return []
     
     def format_results(self, results):
-<<<<<<< HEAD
-        """Format search results for display"""
-        formatted_results = []
-        for i, result in enumerate(results):
-=======
         """
         Format search results into a readable structure
         
@@ -207,23 +202,14 @@
             if len(summary) > 200:
                 summary = summary[:200] + "..."
                 
->>>>>>> 6cb55350
             # Create a structured result
             formatted_result = {
                 "rank": i+1,
                 "book_id": result.id,
                 "score": round(result.score, 4),
-<<<<<<< HEAD
-                "title": result.payload.get('title', 'Unknown'),
-                "summary": result.payload.get('summary', 'No summary available')[:200] + "..." 
-                           if len(result.payload.get('summary', '')) > 200 
-                           else result.payload.get('summary', 'No summary available'),
-                "source": "semantic"
-=======
                 "title": title,
                 "summary": summary,
                 "work_id": work_id
->>>>>>> 6cb55350
             }
             formatted_results.append(formatted_result)
             
