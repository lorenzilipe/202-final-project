from neo4j import GraphDatabase
import os
from dotenv import load_dotenv

class Neo4jConnector:
    def __init__(self):
        load_dotenv()
        
        self.uri = os.getenv("NEO4J_URI")
        self.user = os.getenv("NEO4J_USER")
        self.password = os.getenv("NEO4J_PASSWORD")
        self.driver = None

    def connect(self):
        try:
            self.driver = GraphDatabase.driver(
                self.uri, 
                auth=(self.user, self.password)
            )
            print("Connected to Neo4j database")
            return True
        except Exception as e:
            print(f"Failed to connect to Neo4j database: {e}")
            return False
    
    def close(self):
        if self.driver is not None:
            self.driver.close()
            print("Neo4j connection closed")
    
    def execute_query(self, query, parameters=None):
        assert self.driver is not None, "Driver not initialized. Call connect() first."
        
<<<<<<< HEAD
        with self.driver.session() as session:
            result = session.run(query, parameters or {})
            return [record.data() for record in result]
            
    def get_book_info(self, work_id):
        """Get information about a specific book"""
        query = """
        MATCH (b:Book {work_id: $work_id})
        RETURN b.work_id as work_id, b.title as title, b.average_rating as average_rating, b.ratings_count as ratings_count
        """
        results = self.execute_query(query, {"work_id": work_id})
        return results[0] if results else None


    #This is the funtion that is called for the collaberative filtering recommendations, currenly it always returns empty :(
    # need to be fixed!!!!! 
    def get_similar_books_cf(self, book_ids, limit=5):
        """
        Get book recommendations based on collaborative filtering
        
        Parameters:
        - book_ids: List of book IDs the user likes
        - limit: Maximum number of recommendations to return
        """
        # Check if we only have one book selected
        if len(book_ids) == 1:
            # More relaxed query when only one book is selected
            query = """
            // Match users who read the selected book
            MATCH (user:User)-[r:INTERACTED]->(seed:Book)
            WHERE seed.work_id IN $book_ids
            
            // Find other books these users read
            MATCH (user)-[r2:INTERACTED]->(recommendation:Book)
            WHERE NOT recommendation.work_id IN $book_ids
            
            // Group by book and count how many users who read the seed book also read this book
            WITH recommendation, COUNT(DISTINCT user) as userOverlap, AVG(r2.rating) as avgRating
            
            // Return recommended books ordered by overlap count
            RETURN 
                recommendation.work_id as work_id,
                recommendation.title as title,
                recommendation.average_rating as average_rating,
                recommendation.ratings_count as ratings_count,
                avgRating as user_rating,
                userOverlap as score
            ORDER BY score DESC, avgRating DESC
            LIMIT $limit
            """
        else:
            # Original query for multiple books, but with rating threshold lowered
            query = """
            // Match users who interacted with the input books
            MATCH (user:User)-[r:INTERACTED]->(seed:Book)
            WHERE seed.work_id IN $book_ids AND r.rating >= 3
            
            // Find other books these users interacted with
            MATCH (user)-[r2:INTERACTED]->(recommendation:Book)
            WHERE r2.rating >= 3
            AND NOT recommendation.work_id IN $book_ids
            
            // Group by book and count how many users who liked the seed books also liked this book
            WITH recommendation, COUNT(DISTINCT user) as userOverlap, AVG(r2.rating) as avgRating
            
            // Return recommended books ordered by overlap count
            RETURN 
                recommendation.work_id as work_id,
                recommendation.title as title,
                recommendation.average_rating as average_rating,
                recommendation.ratings_count as ratings_count,
                avgRating as user_rating,
                userOverlap as score
            ORDER BY score DESC, avgRating DESC
            LIMIT $limit
            """
        
        return self.execute_query(query, {"book_ids": book_ids, "limit": limit})
    
    def format_cf_results(self, results):
        """Format collaborative filtering results for display"""
        formatted_results = []
        for i, result in enumerate(results):
            # Create a structured result
            formatted_result = {
                "rank": i+1,
                "book_id": result["work_id"],
                "score": result["score"],
                "title": result["title"],
                "average_rating": result.get("average_rating", 0),
                "ratings_count": result.get("ratings_count", 0),
                "user_rating": result.get("user_rating", 0),
                "summary": f"Average Rating: {result.get('average_rating', 'N/A')} from {result.get('ratings_count', 0)} ratings",
                "source": "collaborative"
            }
            formatted_results.append(formatted_result)
            
        return formatted_results
            
    def get_user_reading_history(self, user_id, limit=10):
        """Get books that a user has interacted with"""
        query = """
        // Find all books rated by this user
        MATCH (user:User {user_id: $user_id})-[r:INTERACTED]->(book:Book)
        
        // Return books with rating information
        RETURN 
            book.work_id as work_id,
            book.title as title,
            r.rating as rating,
            book.average_rating as average_rating,
            book.ratings_count as ratings_count
        ORDER BY r.rating DESC
        LIMIT $limit
        """
        
        return self.execute_query(query, {"user_id": user_id, "limit": limit})
        
    def get_popular_books(self, limit=10):
        """Get the most popular books based on ratings count"""
        query = """
        // Match all books
        MATCH (book:Book)
        
        // Only include books with sufficient ratings
        WHERE book.ratings_count >= 1000
        
        // Return popular books
        RETURN 
            book.work_id as work_id,
            book.title as title,
            book.average_rating as average_rating,
            book.ratings_count as ratings_count,
            book.ratings_count * book.average_rating as score
        ORDER BY score DESC
        LIMIT $limit
        """
        
        return self.execute_query(query, {"limit": limit})
=======
        try:
            with self.driver.session() as session:
                result = session.run(query, parameters or {})
                return [record.data() for record in result]
        except Exception as e:
            print(f"Query execution error: {str(e)}")
            return []

    def get_collaborative_recommendations(self, user_id, min_rating=4.0, min_common_books=2, limit=10):
        """
        Returns collaborative filtering recommendations based on the user's ratings.
        The query assumes that each user has INTERACTED relationships with Book nodes, 
        with a 'rating' property.
        """
        cf_query = """
        // Step 1: Get target user's ratings for common books
        MATCH (target:User {user_id: "temp_user"})-[r:INTERACTED]->(b:Book)
        WITH target, collect({work_id: b.work_id, rating: r.rating}) AS targetRatings
        // Step 2: Find common books between target and other users and compute similarity per common book
        MATCH (target)-[r1:INTERACTED]->(b:Book)<-[:INTERACTED]-(other:User)
        WHERE other.user_id <> target.user_id
        WITH target, targetRatings, other, b.work_id AS commonBook, r1.rating AS otherRating,
                head([t IN targetRatings WHERE t.work_id = b.work_id]) AS targetRating
        WITH target, targetRatings, other, (1 - abs(targetRating.rating - otherRating)/4.0) AS simScore
        // Step 3: For each similar user, average the similarity scores over common books
        WITH target, targetRatings, other, collect(simScore) AS simScores, count(*) AS commonCount
        WHERE commonCount >= 2
        WITH target, targetRatings, other, reduce(s = 0.0, x IN simScores | s + x) / size(simScores) AS user_similarity
        // Step 4: Get candidate recommendations from similar users (books not rated by target)
        MATCH (other)-[r2:INTERACTED]->(rec:Book)
        WHERE NOT rec.work_id IN [t IN targetRatings | t.work_id]
        WITH rec, user_similarity, r2.rating AS candidateRating
        // Step 5: For each candidate book, sum weighted ratings from all similar users and compute average
        WITH rec, sum(user_similarity * candidateRating) AS weightedSum, count(candidateRating) AS ratingCount
        RETURN rec.work_id AS work_id, rec.title AS title, weightedSum / ratingCount AS cf_score
        ORDER BY cf_score DESC
        LIMIT 10
        """
        params = {
            "user_id": user_id,
            "min_rating": min_rating,
            "min_common_books": min_common_books,
            "limit": limit
        }
        return self.execute_query(cf_query, params)

    def get_all_book_titles(self, limit=1000):
        """
        Returns a list of all book titles and their work_ids from the database.
        """
        query = "MATCH (b:Book) RETURN b.title AS title, b.work_id AS work_id LIMIT $limit"
        return self.execute_query(query, {"limit": limit})
    
    def insert_user_ratings(self, user_id, rated_books_data):
        """
        Inserts ratings for a given user into the database.
        rated_books_data should be a dictionary where each key is a work_id and each value is a dictionary
        with at least a 'rating' key.
        """
        query = """
        UNWIND $ratings AS ratingData
        MERGE (u:User {user_id: $user_id})
        WITH u, ratingData
        MATCH (b:Book {work_id: ratingData.work_id})
        MERGE (u)-[r:INTERACTED]->(b)
        SET r.rating = ratingData.rating
        """
        params = {
            "user_id": user_id,
            "ratings": [{"work_id": work_id, "rating": data["rating"]} for work_id, data in rated_books_data.items()]
        }
        return self.execute_query(query, params)

    def clear_temp_user(self, user_id):
        """
        Clears the temporary user's data by deleting the user node and all its relationships.
        """
        query = """
        MATCH (u:User {user_id: $user_id})
        DETACH DELETE u
        """
        return self.execute_query(query, {"user_id": user_id})
>>>>>>> 6cb55350
<|MERGE_RESOLUTION|>--- conflicted
+++ resolved
@@ -31,147 +31,6 @@
     def execute_query(self, query, parameters=None):
         assert self.driver is not None, "Driver not initialized. Call connect() first."
         
-<<<<<<< HEAD
-        with self.driver.session() as session:
-            result = session.run(query, parameters or {})
-            return [record.data() for record in result]
-            
-    def get_book_info(self, work_id):
-        """Get information about a specific book"""
-        query = """
-        MATCH (b:Book {work_id: $work_id})
-        RETURN b.work_id as work_id, b.title as title, b.average_rating as average_rating, b.ratings_count as ratings_count
-        """
-        results = self.execute_query(query, {"work_id": work_id})
-        return results[0] if results else None
-
-
-    #This is the funtion that is called for the collaberative filtering recommendations, currenly it always returns empty :(
-    # need to be fixed!!!!! 
-    def get_similar_books_cf(self, book_ids, limit=5):
-        """
-        Get book recommendations based on collaborative filtering
-        
-        Parameters:
-        - book_ids: List of book IDs the user likes
-        - limit: Maximum number of recommendations to return
-        """
-        # Check if we only have one book selected
-        if len(book_ids) == 1:
-            # More relaxed query when only one book is selected
-            query = """
-            // Match users who read the selected book
-            MATCH (user:User)-[r:INTERACTED]->(seed:Book)
-            WHERE seed.work_id IN $book_ids
-            
-            // Find other books these users read
-            MATCH (user)-[r2:INTERACTED]->(recommendation:Book)
-            WHERE NOT recommendation.work_id IN $book_ids
-            
-            // Group by book and count how many users who read the seed book also read this book
-            WITH recommendation, COUNT(DISTINCT user) as userOverlap, AVG(r2.rating) as avgRating
-            
-            // Return recommended books ordered by overlap count
-            RETURN 
-                recommendation.work_id as work_id,
-                recommendation.title as title,
-                recommendation.average_rating as average_rating,
-                recommendation.ratings_count as ratings_count,
-                avgRating as user_rating,
-                userOverlap as score
-            ORDER BY score DESC, avgRating DESC
-            LIMIT $limit
-            """
-        else:
-            # Original query for multiple books, but with rating threshold lowered
-            query = """
-            // Match users who interacted with the input books
-            MATCH (user:User)-[r:INTERACTED]->(seed:Book)
-            WHERE seed.work_id IN $book_ids AND r.rating >= 3
-            
-            // Find other books these users interacted with
-            MATCH (user)-[r2:INTERACTED]->(recommendation:Book)
-            WHERE r2.rating >= 3
-            AND NOT recommendation.work_id IN $book_ids
-            
-            // Group by book and count how many users who liked the seed books also liked this book
-            WITH recommendation, COUNT(DISTINCT user) as userOverlap, AVG(r2.rating) as avgRating
-            
-            // Return recommended books ordered by overlap count
-            RETURN 
-                recommendation.work_id as work_id,
-                recommendation.title as title,
-                recommendation.average_rating as average_rating,
-                recommendation.ratings_count as ratings_count,
-                avgRating as user_rating,
-                userOverlap as score
-            ORDER BY score DESC, avgRating DESC
-            LIMIT $limit
-            """
-        
-        return self.execute_query(query, {"book_ids": book_ids, "limit": limit})
-    
-    def format_cf_results(self, results):
-        """Format collaborative filtering results for display"""
-        formatted_results = []
-        for i, result in enumerate(results):
-            # Create a structured result
-            formatted_result = {
-                "rank": i+1,
-                "book_id": result["work_id"],
-                "score": result["score"],
-                "title": result["title"],
-                "average_rating": result.get("average_rating", 0),
-                "ratings_count": result.get("ratings_count", 0),
-                "user_rating": result.get("user_rating", 0),
-                "summary": f"Average Rating: {result.get('average_rating', 'N/A')} from {result.get('ratings_count', 0)} ratings",
-                "source": "collaborative"
-            }
-            formatted_results.append(formatted_result)
-            
-        return formatted_results
-            
-    def get_user_reading_history(self, user_id, limit=10):
-        """Get books that a user has interacted with"""
-        query = """
-        // Find all books rated by this user
-        MATCH (user:User {user_id: $user_id})-[r:INTERACTED]->(book:Book)
-        
-        // Return books with rating information
-        RETURN 
-            book.work_id as work_id,
-            book.title as title,
-            r.rating as rating,
-            book.average_rating as average_rating,
-            book.ratings_count as ratings_count
-        ORDER BY r.rating DESC
-        LIMIT $limit
-        """
-        
-        return self.execute_query(query, {"user_id": user_id, "limit": limit})
-        
-    def get_popular_books(self, limit=10):
-        """Get the most popular books based on ratings count"""
-        query = """
-        // Match all books
-        MATCH (book:Book)
-        
-        // Only include books with sufficient ratings
-        WHERE book.ratings_count >= 1000
-        
-        // Return popular books
-        RETURN 
-            book.work_id as work_id,
-            book.title as title,
-            book.average_rating as average_rating,
-            book.ratings_count as ratings_count,
-            book.ratings_count * book.average_rating as score
-        ORDER BY score DESC
-        LIMIT $limit
-        """
-        
-        return self.execute_query(query, {"limit": limit})
-=======
         try:
             with self.driver.session() as session:
                 result = session.run(query, parameters or {})
@@ -253,5 +112,4 @@
         MATCH (u:User {user_id: $user_id})
         DETACH DELETE u
         """
-        return self.execute_query(query, {"user_id": user_id})
->>>>>>> 6cb55350
+        return self.execute_query(query, {"user_id": user_id})